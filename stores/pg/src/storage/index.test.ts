--- conflicted
+++ resolved
@@ -1,5 +1,5 @@
 import { randomUUID } from 'crypto';
-import type { MetricResult } from '@mastra/core/eval';
+import type { EvaluationResult } from '@mastra/core/eval';
 import { TABLE_WORKFLOW_SNAPSHOT, TABLE_MESSAGES, TABLE_THREADS, TABLE_EVALS } from '@mastra/core/storage';
 import type { WorkflowRunState } from '@mastra/core/workflows';
 import { describe, it, expect, beforeAll, beforeEach, afterAll } from 'vitest';
@@ -68,7 +68,7 @@
     agentName,
     input: 'Sample input',
     output: 'Sample output',
-    result: { score: 0.8 } as MetricResult,
+    result: { score: 0.8 } as EvaluationResult,
     metricName: 'sample-metric',
     instructions: 'Sample instructions',
     testInfo,
@@ -575,10 +575,6 @@
       await store.insert({
         tableName: TABLE_EVALS,
         record: {
-<<<<<<< HEAD
-          id: liveEval.id,
-=======
->>>>>>> 4d678262
           agent_name: liveEval.agentName,
           input: liveEval.input,
           output: liveEval.output,
@@ -596,10 +592,6 @@
       await store.insert({
         tableName: TABLE_EVALS,
         record: {
-<<<<<<< HEAD
-          id: testEval.id,
-=======
->>>>>>> 4d678262
           agent_name: testEval.agentName,
           input: testEval.input,
           output: testEval.output,
@@ -617,10 +609,6 @@
       await store.insert({
         tableName: TABLE_EVALS,
         record: {
-<<<<<<< HEAD
-          id: otherAgentEval.id,
-=======
->>>>>>> 4d678262
           agent_name: otherAgentEval.agentName,
           input: otherAgentEval.input,
           output: otherAgentEval.output,
