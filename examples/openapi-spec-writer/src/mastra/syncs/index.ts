--- conflicted
+++ resolved
@@ -25,15 +25,9 @@
   }),
   description:
     "Crawl a website and extract the markdown content and sync it to the database",
-<<<<<<< HEAD
-  execute: async ({ data, engine, runId }) => {
-    const toolResult = await tools.siteCrawl.execute({
-      data,
-=======
   execute: async ({ context, engine, runId }) => {
     const toolResult = await tools.siteCrawlTool.execute({
       context,
->>>>>>> 3a90864a
       runId,
     });
 
