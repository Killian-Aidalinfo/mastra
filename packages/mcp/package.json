--- conflicted
+++ resolved
@@ -42,28 +42,16 @@
     "zod": "^3.0.0"
   },
   "devDependencies": {
-<<<<<<< HEAD
-    "@ai-sdk/anthropic": "^1.1.15",
     "@ai-sdk/openai": "2.0.0-alpha.10",
-    "@hono/node-server": "^1.13.8",
     "@internal/lint": "workspace:*",
-    "@mendable/firecrawl-js": "^1.24.0",
     "ai": "5.0.0-alpha.10",
-    "eslint": "^9.23.0",
-    "@microsoft/api-extractor": "^7.52.8",
-    "@types/node": "^20.17.57",
-=======
     "@ai-sdk/anthropic": "^1.2.12",
-    "@ai-sdk/openai": "^1.3.22",
     "@hono/node-server": "^1.14.4",
-    "@internal/lint": "workspace:*",
     "@mastra/core": "workspace:*",
     "@mendable/firecrawl-js": "^1.25.5",
     "@microsoft/api-extractor": "^7.52.8",
     "@types/node": "^20.19.0",
-    "ai": "4.3.16",
     "eslint": "^9.28.0",
->>>>>>> 5bae1de8
     "hono-mcp-server-sse-transport": "0.0.6",
     "tsup": "^8.5.0",
     "tsx": "^4.19.4",
