{
  "name": "@mastra/deployer",
  "version": "0.10.4-alpha.1",
  "description": "",
  "type": "module",
  "files": [
    "dist"
  ],
  "main": "dist/index.js",
  "types": "dist/index.d.ts",
  "exports": {
    ".": {
      "import": {
        "types": "./dist/index.d.ts",
        "default": "./dist/index.js"
      },
      "require": {
        "types": "./dist/index.d.cts",
        "default": "./dist/index.cjs"
      }
    },
    "./server": {
      "import": {
        "types": "./dist/server/index.d.ts",
        "default": "./dist/server/index.js"
      },
      "require": {
        "types": "./dist/server/index.d.cts",
        "default": "./dist/server/index.cjs"
      }
    },
    "./services": {
      "import": {
        "types": "./dist/services/index.d.ts",
        "default": "./dist/services/index.js"
      },
      "require": {
        "types": "./dist/services/index.d.cts",
        "default": "./dist/services/index.cjs"
      }
    },
    "./build": {
      "import": {
        "types": "./dist/build/index.d.ts",
        "default": "./dist/build/index.js"
      },
      "require": {
        "types": "./dist/build/index.d.cts",
        "default": "./dist/build/index.cjs"
      }
    },
    "./bundler": {
      "import": {
        "types": "./dist/bundler/index.d.ts",
        "default": "./dist/bundler/index.js"
      },
      "require": {
        "types": "./dist/bundler/index.d.cts",
        "default": "./dist/bundler/index.cjs"
      }
    },
    "./analyze": {
      "import": {
        "types": "./dist/build/analyze.d.ts",
        "default": "./dist/build/analyze.js"
      },
      "require": {
        "types": "./dist/build/analyze.d.cts",
        "default": "./dist/build/analyze.cjs"
      }
    },
    "./loader": {
      "import": {
        "types": "./dist/validator/loader.d.ts",
        "default": "./dist/validator/loader.js"
      },
      "require": {
        "types": "./dist/validator/loader.d.cts",
        "default": "./dist/validator/loader.cjs"
      }
    },
    "./package.json": "./package.json"
  },
  "scripts": {
    "build": "tsup src/index.ts src/build/index.ts src/server/index.ts src/build/bundler.ts src/build/analyze.ts src/bundler/index.ts src/services/index.ts src/validator/loader.ts src/validator/custom-resolver.ts src/instrumentation-template.ts --format esm,cjs --clean --experimental-dts --treeshake=smallest --splitting --publicDir",
    "build:watch": "pnpm build --watch",
    "pull:openapispec": "node src/server/openapi.script.js",
    "test": "vitest run",
    "lint": "eslint ."
  },
  "keywords": [],
  "author": "",
  "license": "Elastic-2.0",
  "dependencies": {
    "@babel/core": "^7.27.4",
    "@babel/helper-module-imports": "^7.27.1",
    "@mastra/server": "workspace:^",
    "@neon-rs/load": "^0.1.82",
    "@rollup/plugin-alias": "^5.1.1",
    "@rollup/plugin-commonjs": "^28.0.3",
    "@rollup/plugin-json": "^6.1.0",
    "@rollup/plugin-node-resolve": "^16.0.1",
    "@rollup/plugin-virtual": "^3.0.2",
    "@sindresorhus/slugify": "^2.2.1",
    "builtins": "^5.1.0",
    "cross-spawn": "^7.0.6",
    "detect-libc": "^2.0.3",
    "dotenv": "^16.5.0",
    "esbuild": "^0.25.1",
    "find-workspaces": "^0.3.1",
    "fs-extra": "^11.3.0",
    "globby": "^14.1.0",
<<<<<<< HEAD
    "hono": "^4.7.4",
    "open": "^10.1.2",
=======
    "hono": "^4.7.11",
>>>>>>> dfcd0a8b
    "resolve-from": "^5.0.0",
    "rollup": "^4.41.1",
    "rollup-plugin-esbuild": "^6.2.1",
    "rollup-plugin-node-externals": "^8.0.0",
    "typescript-paths": "^1.5.1",
    "zod": "^3.25.56"
  },
  "devDependencies": {
    "@hono/node-server": "^1.14.3",
    "@hono/swagger-ui": "^0.5.1",
    "@internal/lint": "workspace:*",
    "@mastra/core": "workspace:*",
    "@mastra/mcp": "workspace:^",
    "@microsoft/api-extractor": "^7.52.8",
    "@types/babel__core": "^7.20.5",
    "@types/babel__helper-module-imports": "^7.18.3",
    "@types/cross-spawn": "^6.0.6",
    "@types/fs-extra": "^11.0.4",
    "@types/node": "^20.17.57",
    "eslint": "^9.28.0",
    "fetch-to-node": "^2.1.0",
    "hono-openapi": "^0.4.8",
    "rollup-plugin-visualizer": "^5.14.0",
    "superjson": "^2.2.2",
    "tsup": "^8.5.0",
    "type-fest": "^4.41.0",
    "typescript": "^5.8.2",
    "vitest": "^2.1.9"
  },
  "peerDependencies": {
    "@mastra/core": "^0.10.2-alpha.0"
  }
}<|MERGE_RESOLUTION|>--- conflicted
+++ resolved
@@ -110,12 +110,8 @@
     "find-workspaces": "^0.3.1",
     "fs-extra": "^11.3.0",
     "globby": "^14.1.0",
-<<<<<<< HEAD
-    "hono": "^4.7.4",
     "open": "^10.1.2",
-=======
     "hono": "^4.7.11",
->>>>>>> dfcd0a8b
     "resolve-from": "^5.0.0",
     "rollup": "^4.41.1",
     "rollup-plugin-esbuild": "^6.2.1",
