--- conflicted
+++ resolved
@@ -2,24 +2,13 @@
 import { MastraBase } from '../base';
 import { InstrumentClass } from '../telemetry';
 
-<<<<<<< HEAD
-// Define standard voice events
 export type VoiceEventType = 'speaking' | 'writing' | 'error' | string;
 
-// Define event data structure for each event type
-=======
-export type VoiceEventType = 'speaking' | 'writing' | 'error' | string;
-
->>>>>>> 5f43505d
 export interface VoiceEventMap {
   speaking: { audio?: NodeJS.ReadableStream };
   writing: { text: string; role: 'assistant' | 'user' };
   error: { message: string; code?: string; details?: unknown };
-<<<<<<< HEAD
-  [key: string]: unknown; // Allow for custom events
-=======
   [key: string]: unknown;
->>>>>>> 5f43505d
 }
 
 interface BuiltInModelConfig {
