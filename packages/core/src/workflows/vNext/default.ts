<<<<<<< HEAD
=======
import type EventEmitter from 'events';
import { context as otlpContext, trace } from '@opentelemetry/api';
import type { Span } from '@opentelemetry/api';
>>>>>>> c7f7b547
import type { RuntimeContext } from '../../di';
import type { ExecutionGraph } from './execution-engine';
import { ExecutionEngine } from './execution-engine';
import type { ExecuteFunction, NewStep } from './step';
import type { StepResult } from './types';
import type { StepFlowEntry } from './workflow';

export type ExecutionContext = {
  workflowId: string;
  runId: string;
  executionPath: number[];
  suspendedPaths: Record<string, number[]>;
  retryConfig: {
    attempts: number;
    delay: number;
  };
  executionSpan: Span;
};

/**
 * Default implementation of the ExecutionEngine using XState
 */
export class DefaultExecutionEngine extends ExecutionEngine {
  protected async fmtReturnValue<TOutput>(
    emitter: { emit: (event: string, data: any) => Promise<void> },
    stepResults: Record<string, StepResult<any>>,
    lastOutput: StepResult<any>,
    error?: Error | string,
  ): Promise<TOutput> {
    const base: any = {
      status: lastOutput.status,
      steps: stepResults,
    };
    if (lastOutput.status === 'success') {
      await emitter.emit('watch', {
        type: 'watch',
        payload: {
          workflowState: {
            status: lastOutput.status,
            steps: stepResults,
            result: lastOutput.output,
          },
        },
        eventTimestamp: Date.now(),
      });

      base.result = lastOutput.output;
    } else if (lastOutput.status === 'failed') {
      await emitter.emit('watch', {
        type: 'watch',
        payload: {
          workflowState: {
            status: lastOutput.status,
            steps: stepResults,
            result: null,
            error: lastOutput.error,
          },
        },
        eventTimestamp: Date.now(),
      });

      base.error = error instanceof Error ? error : (lastOutput.error ?? new Error('Unknown error: ' + error));
    } else if (lastOutput.status === 'suspended') {
      const suspendedStepIds = Object.entries(stepResults).flatMap(([stepId, stepResult]) => {
        if (stepResult?.status === 'suspended') {
          const nestedPath = stepResult?.payload?.__workflow_meta?.path;
          return nestedPath ? [[stepId, ...nestedPath]] : [[stepId]];
        }

        return [];
      });
      base.suspended = suspendedStepIds;

      await emitter.emit('watch', {
        type: 'watch',
        payload: {
          workflowState: {
            status: lastOutput.status,
            steps: stepResults,
            result: null,
            error: null,
          },
        },
        eventTimestamp: Date.now(),
      });
    }

    return base as TOutput;
  }

  /**
   * Executes a workflow run with the provided execution graph and input
   * @param graph The execution graph to execute
   * @param input The input data for the workflow
   * @returns A promise that resolves to the workflow output
   */
  async execute<TInput, TOutput>(params: {
    workflowId: string;
    runId: string;
    graph: ExecutionGraph;
    input?: TInput;
    resume?: {
      // TODO: add execute path
      steps: string[];
      stepResults: Record<string, StepResult<any>>;
      resumePayload: any;
      resumePath: number[];
    };
    emitter: { emit: (event: string, data: any) => Promise<void> };
    retryConfig?: {
      attempts?: number;
      delay?: number;
    };
    runtimeContext: RuntimeContext;
  }): Promise<TOutput> {
    const { workflowId, runId, graph, input, resume, retryConfig } = params;
    const { attempts = 0, delay = 0 } = retryConfig ?? {};
    const steps = graph.steps;

    if (steps.length === 0) {
      throw new Error('Workflow must have at least one step');
    }

    const executionSpan = this.mastra?.getTelemetry()?.tracer.startSpan(`workflow.${workflowId}.execute`, {
      attributes: { componentName: workflowId, runId },
    });

    await this.mastra?.getStorage()?.init();

    let startIdx = 0;
    if (resume?.resumePath) {
      startIdx = resume.resumePath[0]!;
      resume.resumePath.shift();
    }

    const stepResults: Record<string, any> = resume?.stepResults || { input };
    let lastOutput: any;
    for (let i = startIdx; i < steps.length; i++) {
      const entry = steps[i]!;
      try {
        lastOutput = await this.executeEntry({
          workflowId,
          runId,
          entry,
          prevStep: steps[i - 1]!,
          stepResults,
          resume,
          executionContext: {
            workflowId,
            runId,
            executionPath: [i],
            suspendedPaths: {},
            retryConfig: { attempts, delay },
            executionSpan: executionSpan as Span,
          },
          emitter: params.emitter,
          runtimeContext: params.runtimeContext,
        });
        if (lastOutput.status !== 'success') {
<<<<<<< HEAD
          return this.fmtReturnValue(params.emitter, stepResults, lastOutput);
        }
      } catch (e) {
        this.logger.error('Error executing step: ' + ((e as Error)?.stack ?? e));
        return this.fmtReturnValue(params.emitter, stepResults, lastOutput, e as Error);
      }
    }

    return this.fmtReturnValue(params.emitter, stepResults, lastOutput);
=======
          if (entry.type === 'step') {
            params.emitter.emit('watch', {
              type: 'watch',
              payload: {
                workflowState: {
                  status: lastOutput.status,
                  steps: stepResults,
                  result: null,
                  error: lastOutput.error,
                },
              },
              eventTimestamp: Date.now(),
            });
          }
          executionSpan?.end();
          return fmtReturnValue(stepResults, lastOutput);
        }
      } catch (e) {
        this.logger.error('Error executing step: ' + ((e as Error)?.stack ?? e));
        if (entry.type === 'step') {
          params.emitter.emit('watch', {
            type: 'watch',
            payload: {
              workflowState: {
                status: 'failed',
                steps: stepResults,
                result: null,
                error: e as Error,
              },
            },
            eventTimestamp: Date.now(),
          });
        }

        executionSpan?.end();
        return fmtReturnValue(stepResults, lastOutput, e as Error);
      }
    }

    params.emitter.emit('watch', {
      type: 'watch',
      payload: {
        workflowState: {
          status: lastOutput.status,
          steps: stepResults,
          result: lastOutput.output,
          error: lastOutput.error,
        },
      },
      eventTimestamp: Date.now(),
    });

    executionSpan?.end();
    return fmtReturnValue(stepResults, lastOutput);
>>>>>>> c7f7b547
  }

  getStepOutput(stepResults: Record<string, any>, step?: StepFlowEntry): any {
    if (!step) {
      return stepResults.input;
    } else if (step.type === 'step') {
      return stepResults[step.step.id]?.output;
    } else if (step.type === 'parallel' || step.type === 'conditional') {
      return step.steps.reduce(
        (acc, entry) => {
          if (entry.type === 'step') {
            acc[entry.step.id] = stepResults[entry.step.id]?.output;
          } else if (entry.type === 'parallel' || entry.type === 'conditional') {
            const parallelResult = this.getStepOutput(stepResults, entry)?.output;
            acc = { ...acc, ...parallelResult };
          } else if (entry.type === 'loop') {
            acc[entry.step.id] = stepResults[entry.step.id]?.output;
          } else if (entry.type === 'foreach') {
            acc[entry.step.id] = stepResults[entry.step.id]?.output;
          }
          return acc;
        },
        {} as Record<string, any>,
      );
    } else if (step.type === 'loop') {
      return stepResults[step.step.id]?.output;
    } else if (step.type === 'foreach') {
      return stepResults[step.step.id]?.output;
    }
  }

  async executeStep({
    workflowId,
    runId,
    step,
    stepResults,
    executionContext,
    resume,
    prevOutput,
    emitter,
    runtimeContext,
  }: {
    workflowId: string;
    runId: string;
    step: NewStep<string, any, any>;
    stepResults: Record<string, StepResult<any>>;
    executionContext: ExecutionContext;
    resume?: {
      steps: string[];
      resumePayload: any;
    };
    prevOutput: any;
    emitter: { emit: (event: string, data: any) => Promise<void> };
    runtimeContext: RuntimeContext;
  }): Promise<StepResult<any>> {
<<<<<<< HEAD
    await emitter.emit('watch', {
      type: 'watch',
      payload: {
        currentStep: {
          id: step.id,
          status: 'running',
        },
        workflowState: {
          status: 'running',
          steps: {
            ...stepResults,
            [step.id]: {
              status: 'running',
            },
          },
          result: null,
          error: null,
        },
      },
      eventTimestamp: Date.now(),
=======
    const _runStep = (step: NewStep<any, any, any, any>, spanName: string, attributes?: Record<string, string>) => {
      return async (data: any) => {
        const telemetry = this.mastra?.getTelemetry();
        const span = executionContext.executionSpan;
        if (!telemetry || !span) {
          return step.execute(data);
        }

        return otlpContext.with(trace.setSpan(otlpContext.active(), span), async () => {
          return telemetry.traceMethod(step.execute.bind(step), {
            spanName,
            attributes,
          })(data);
        });
      };
    };

    const runStep = _runStep(step, `workflow.${workflowId}.step.${step.id}`, {
      componentName: workflowId,
      runId,
>>>>>>> c7f7b547
    });

    let execResults: any;

    const retries = step.retries ?? executionContext.retryConfig.attempts ?? 0;

    // +1 for the initial attempt
    for (let i = 0; i < retries + 1; i++) {
      try {
        let suspended: { payload: any } | undefined;
        const result = await runStep({
          mastra: this.mastra!,
          runtimeContext,
          inputData: prevOutput,
          resumeData: resume?.steps[0] === step.id ? resume?.resumePayload : undefined,
          getInitData: () => stepResults?.input as any,
          getStepResult: (step: any) => {
            const result = stepResults[step.id];
            if (result?.status === 'success') {
              return result.output;
            }

            return null;
          },
          suspend: async (suspendPayload: any) => {
            executionContext.suspendedPaths[step.id] = executionContext.executionPath;
            suspended = { payload: suspendPayload };
          },
          resume: {
            steps: resume?.steps?.slice(1) || [],
            resumePayload: resume?.resumePayload,
            // @ts-ignore
            runId: stepResults[step.id]?.payload?.__workflow_meta?.runId,
          },
          emitter,
        });

        if (suspended) {
          execResults = { status: 'suspended', payload: suspended.payload };
        } else {
          execResults = { status: 'success', output: result };
        }

        break;
      } catch (e) {
        this.logger.error('Error executing step: ' + ((e as Error)?.stack ?? e));
        execResults = { status: 'failed', error: e instanceof Error ? e : new Error('Unknown error: ' + e) };
      }
    }

    await emitter.emit('watch', {
      type: 'watch',
      payload: {
        currentStep: {
          id: step.id,
          status: execResults.status,
          output: execResults.output,
        },
        workflowState: {
          status: 'running',
          steps: {
            ...stepResults,
            [step.id]: {
              status: execResults.status,
              output: execResults.output,
              error: execResults.error,
              payload: execResults.payload,
            },
          },

          result: null,
          error: null,
        },
      },
      eventTimestamp: Date.now(),
    });

    return execResults;
  }

  async executeParallel({
    workflowId,
    runId,
    entry,
    prevStep,
    stepResults,
    resume,
    executionContext,
    emitter,
    runtimeContext,
  }: {
    workflowId: string;
    runId: string;
    entry: { type: 'parallel'; steps: StepFlowEntry[] };
    prevStep: StepFlowEntry;
    stepResults: Record<string, StepResult<any>>;
    resume?: {
      steps: string[];
      stepResults: Record<string, StepResult<any>>;
      resumePayload: any;
      resumePath: number[];
    };
    executionContext: ExecutionContext;
    emitter: { emit: (event: string, data: any) => Promise<void> };
    runtimeContext: RuntimeContext;
  }): Promise<StepResult<any>> {
    let execResults: any;
    const results: StepResult<any>[] = await Promise.all(
      entry.steps.map((step, i) =>
        this.executeEntry({
          workflowId,
          runId,
          entry: step,
          prevStep,
          stepResults,
          resume,
          executionContext: {
            workflowId,
            runId,
            executionPath: [...executionContext.executionPath, i],
            suspendedPaths: executionContext.suspendedPaths,
            retryConfig: executionContext.retryConfig,
            executionSpan: executionContext.executionSpan,
          },
          emitter,
          runtimeContext,
        }),
      ),
    );
    const hasFailed = results.find(result => result.status === 'failed');
    const hasSuspended = results.find(result => result.status === 'suspended');
    if (hasFailed) {
      execResults = { status: 'failed', error: hasFailed.error };
    } else if (hasSuspended) {
      execResults = { status: 'suspended', payload: hasSuspended.payload };
    } else {
      execResults = {
        status: 'success',
        output: results.reduce((acc: Record<string, any>, result, index) => {
          if (result.status === 'success') {
            // @ts-ignore
            acc[entry.steps[index]!.step.id] = result.output;
          }

          return acc;
        }, {}),
      };
    }

    return execResults;
  }

  async executeConditional({
    workflowId,
    runId,
    entry,
    prevOutput,
    prevStep,
    stepResults,
    resume,
    executionContext,
    emitter,
    runtimeContext,
  }: {
    workflowId: string;
    runId: string;
    entry: { type: 'conditional'; steps: StepFlowEntry[]; conditions: ExecuteFunction<any, any, any, any>[] };
    prevStep: StepFlowEntry;
    prevOutput: any;
    stepResults: Record<string, StepResult<any>>;
    resume?: {
      steps: string[];
      stepResults: Record<string, StepResult<any>>;
      resumePayload: any;
      resumePath: number[];
    };
    executionContext: ExecutionContext;
    emitter: { emit: (event: string, data: any) => Promise<void> };
    runtimeContext: RuntimeContext;
  }): Promise<StepResult<any>> {
    let execResults: any;
    const truthyIndexes = (
      await Promise.all(
        entry.conditions.map(async (cond, index) => {
          try {
            const result = await cond({
              mastra: this.mastra!,
              runtimeContext,
              inputData: prevOutput,
              getInitData: () => stepResults?.input as any,
              getStepResult: (step: any) => {
                if (!step?.id) {
                  return null;
                }

                const result = stepResults[step.id];
                if (result?.status === 'success') {
                  return result.output;
                }

                return null;
              },

              // TODO: this function shouldn't have suspend probably?
              suspend: async (_suspendPayload: any) => {},
              emitter,
            });
            return result ? index : null;
          } catch (e: unknown) {
            this.logger.error('Error evaluating condition: ' + ((e as Error)?.stack ?? e));
            return null;
          }
        }),
      )
    ).filter((index): index is number => index !== null);

    const stepsToRun = entry.steps.filter((_, index) => truthyIndexes.includes(index));
    const results: StepResult<any>[] = await Promise.all(
      stepsToRun.map((step, index) =>
        this.executeEntry({
          workflowId,
          runId,
          entry: step,
          prevStep,
          stepResults,
          resume,
          executionContext: {
            workflowId,
            runId,
            executionPath: [...executionContext.executionPath, index],
            suspendedPaths: executionContext.suspendedPaths,
            retryConfig: executionContext.retryConfig,
            executionSpan: executionContext.executionSpan,
          },
          emitter,
          runtimeContext,
        }),
      ),
    );
    const hasFailed = results.find(result => result.status === 'failed');
    const hasSuspended = results.find(result => result.status === 'suspended');
    if (hasFailed) {
      execResults = { status: 'failed', error: hasFailed.error };
    } else if (hasSuspended) {
      execResults = { status: 'suspended', payload: hasSuspended.payload };
    } else {
      execResults = {
        status: 'success',
        output: results.reduce((acc: Record<string, any>, result, index) => {
          if (result.status === 'success') {
            // @ts-ignore
            acc[stepsToRun[index]!.step.id] = result.output;
          }

          return acc;
        }, {}),
      };
    }

    return execResults;
  }

  async executeLoop({
    workflowId,
    runId,
    entry,
    prevOutput,
    stepResults,
    resume,
    executionContext,
    emitter,
    runtimeContext,
  }: {
    workflowId: string;
    runId: string;
    entry: {
      type: 'loop';
      step: NewStep;
      condition: ExecuteFunction<any, any, any, any>;
      loopType: 'dowhile' | 'dountil';
    };
    prevStep: StepFlowEntry;
    prevOutput: any;
    stepResults: Record<string, StepResult<any>>;
    resume?: {
      steps: string[];
      stepResults: Record<string, StepResult<any>>;
      resumePayload: any;
      resumePath: number[];
    };
    executionContext: ExecutionContext;
    emitter: { emit: (event: string, data: any) => Promise<void> };
    runtimeContext: RuntimeContext;
  }): Promise<StepResult<any>> {
    const { step, condition } = entry;
    let isTrue = true;
    let result: StepResult<any> = { status: 'success', output: prevOutput };

    do {
      result = await this.executeStep({
        workflowId,
        runId,
        step,
        stepResults,
        executionContext,
        resume,
        prevOutput: result.output,
        emitter,
        runtimeContext,
      });

      if (result.status !== 'success') {
        return result;
      }

      isTrue = await condition({
        mastra: this.mastra!,
        runtimeContext,
        inputData: result.output,
        getInitData: () => stepResults?.input as any,
        getStepResult: (step: any) => {
          if (!step?.id) {
            return null;
          }

          const result = stepResults[step.id];
          return result?.status === 'success' ? result.output : null;
        },
        suspend: async (_suspendPayload: any) => {},
        emitter,
      });
    } while (entry.loopType === 'dowhile' ? isTrue : !isTrue);

    return result;
  }

  async executeForeach({
    workflowId,
    runId,
    entry,
    prevOutput,
    stepResults,
    resume,
    executionContext,
    emitter,
    runtimeContext,
  }: {
    workflowId: string;
    runId: string;
    entry: {
      type: 'foreach';
      step: NewStep;
      opts: {
        concurrency: number;
      };
    };
    prevStep: StepFlowEntry;
    prevOutput: any;
    stepResults: Record<string, StepResult<any>>;
    resume?: {
      steps: string[];
      stepResults: Record<string, StepResult<any>>;
      resumePayload: any;
      resumePath: number[];
    };
    executionContext: ExecutionContext;
    emitter: { emit: (event: string, data: any) => Promise<void> };
    runtimeContext: RuntimeContext;
  }): Promise<StepResult<any>> {
    const { step, opts } = entry;
    const results: StepResult<any>[] = [];
    const concurrency = opts.concurrency;

    for (let i = 0; i < prevOutput.length; i += concurrency) {
      const items = prevOutput.slice(i, i + concurrency);
      const itemsResults = await Promise.all(
        items.map((item: any) => {
          return this.executeStep({
            workflowId,
            runId,
            step,
            stepResults,
            executionContext,
            resume,
            prevOutput: item,
            emitter,
            runtimeContext,
          });
        }),
      );

      for (const result of itemsResults) {
        if (result.status !== 'success') {
          return result;
        }

        results.push(result?.output);
      }
    }

    return { status: 'success', output: results };
  }

  protected async persistStepUpdate({
    workflowId,
    runId,
    stepResults,
    executionContext,
  }: {
    workflowId: string;
    runId: string;
    stepResults: Record<string, StepResult<any>>;
    executionContext: ExecutionContext;
  }) {
    await this.mastra?.getStorage()?.persistWorkflowSnapshot({
      workflowName: workflowId,
      runId,
      snapshot: {
        runId,
        value: {},
        context: stepResults as any,
        activePaths: [],
        suspendedPaths: executionContext.suspendedPaths,
        // @ts-ignore
        timestamp: Date.now(),
      },
    });
  }

  async executeEntry({
    workflowId,
    runId,
    entry,
    prevStep,
    stepResults,
    resume,
    executionContext,
    emitter,
    runtimeContext,
  }: {
    workflowId: string;
    runId: string;
    entry: StepFlowEntry;
    prevStep: StepFlowEntry;
    stepResults: Record<string, StepResult<any>>;
    resume?: {
      steps: string[];
      stepResults: Record<string, StepResult<any>>;
      resumePayload: any;
      resumePath: number[];
    };
    executionContext: ExecutionContext;
    emitter: { emit: (event: string, data: any) => Promise<void> };
    runtimeContext: RuntimeContext;
  }): Promise<StepResult<any>> {
    const prevOutput = this.getStepOutput(stepResults, prevStep);
    let execResults: any;

    if (entry.type === 'step') {
      const { step } = entry;
      execResults = await this.executeStep({
        workflowId,
        runId,
        step,
        stepResults,
        executionContext,
        resume,
        prevOutput,
        emitter,
        runtimeContext,
      });
    } else if (resume?.resumePath?.length && (entry.type === 'parallel' || entry.type === 'conditional')) {
      const idx = resume.resumePath.shift();
      return this.executeEntry({
        workflowId,
        runId,
        entry: entry.steps[idx!]!,
        prevStep,
        stepResults,
        resume,
        executionContext: {
          workflowId,
          runId,
          executionPath: [...executionContext.executionPath, idx!],
          suspendedPaths: executionContext.suspendedPaths,
          retryConfig: executionContext.retryConfig,
          executionSpan: executionContext.executionSpan,
        },
        emitter,
        runtimeContext,
      });
    } else if (entry.type === 'parallel') {
      execResults = await this.executeParallel({
        workflowId,
        runId,
        entry,
        prevStep,
        stepResults,
        resume,
        executionContext,
        emitter,
        runtimeContext,
      });
    } else if (entry.type === 'conditional') {
      execResults = await this.executeConditional({
        workflowId,
        runId,
        entry,
        prevStep,
        prevOutput,
        stepResults,
        resume,
        executionContext,
        emitter,
        runtimeContext,
      });
    } else if (entry.type === 'loop') {
      execResults = await this.executeLoop({
        workflowId,
        runId,
        entry,
        prevStep,
        prevOutput,
        stepResults,
        resume,
        executionContext,
        emitter,
        runtimeContext,
      });
    } else if (entry.type === 'foreach') {
      execResults = await this.executeForeach({
        workflowId,
        runId,
        entry,
        prevStep,
        prevOutput,
        stepResults,
        resume,
        executionContext,
        emitter,
        runtimeContext,
      });
    }

    if (entry.type === 'step' || entry.type === 'loop' || entry.type === 'foreach') {
      stepResults[entry.step.id] = execResults;
    }

    await this.persistStepUpdate({
      workflowId,
      runId,
      stepResults,
      executionContext,
    });

    return execResults;
  }
}<|MERGE_RESOLUTION|>--- conflicted
+++ resolved
@@ -1,9 +1,5 @@
-<<<<<<< HEAD
-=======
-import type EventEmitter from 'events';
 import { context as otlpContext, trace } from '@opentelemetry/api';
 import type { Span } from '@opentelemetry/api';
->>>>>>> c7f7b547
 import type { RuntimeContext } from '../../di';
 import type { ExecutionGraph } from './execution-engine';
 import { ExecutionEngine } from './execution-engine';
@@ -28,6 +24,7 @@
  */
 export class DefaultExecutionEngine extends ExecutionEngine {
   protected async fmtReturnValue<TOutput>(
+    executionSpan: Span | undefined,
     emitter: { emit: (event: string, data: any) => Promise<void> },
     stepResults: Record<string, StepResult<any>>,
     lastOutput: StepResult<any>,
@@ -91,6 +88,7 @@
       });
     }
 
+    executionSpan?.end();
     return base as TOutput;
   }
 
@@ -163,72 +161,15 @@
           runtimeContext: params.runtimeContext,
         });
         if (lastOutput.status !== 'success') {
-<<<<<<< HEAD
-          return this.fmtReturnValue(params.emitter, stepResults, lastOutput);
+          return this.fmtReturnValue(executionSpan, params.emitter, stepResults, lastOutput);
         }
       } catch (e) {
         this.logger.error('Error executing step: ' + ((e as Error)?.stack ?? e));
-        return this.fmtReturnValue(params.emitter, stepResults, lastOutput, e as Error);
+        return this.fmtReturnValue(executionSpan, params.emitter, stepResults, lastOutput, e as Error);
       }
     }
 
-    return this.fmtReturnValue(params.emitter, stepResults, lastOutput);
-=======
-          if (entry.type === 'step') {
-            params.emitter.emit('watch', {
-              type: 'watch',
-              payload: {
-                workflowState: {
-                  status: lastOutput.status,
-                  steps: stepResults,
-                  result: null,
-                  error: lastOutput.error,
-                },
-              },
-              eventTimestamp: Date.now(),
-            });
-          }
-          executionSpan?.end();
-          return fmtReturnValue(stepResults, lastOutput);
-        }
-      } catch (e) {
-        this.logger.error('Error executing step: ' + ((e as Error)?.stack ?? e));
-        if (entry.type === 'step') {
-          params.emitter.emit('watch', {
-            type: 'watch',
-            payload: {
-              workflowState: {
-                status: 'failed',
-                steps: stepResults,
-                result: null,
-                error: e as Error,
-              },
-            },
-            eventTimestamp: Date.now(),
-          });
-        }
-
-        executionSpan?.end();
-        return fmtReturnValue(stepResults, lastOutput, e as Error);
-      }
-    }
-
-    params.emitter.emit('watch', {
-      type: 'watch',
-      payload: {
-        workflowState: {
-          status: lastOutput.status,
-          steps: stepResults,
-          result: lastOutput.output,
-          error: lastOutput.error,
-        },
-      },
-      eventTimestamp: Date.now(),
-    });
-
-    executionSpan?.end();
-    return fmtReturnValue(stepResults, lastOutput);
->>>>>>> c7f7b547
+    return this.fmtReturnValue(executionSpan, params.emitter, stepResults, lastOutput);
   }
 
   getStepOutput(stepResults: Record<string, any>, step?: StepFlowEntry): any {
@@ -284,7 +225,6 @@
     emitter: { emit: (event: string, data: any) => Promise<void> };
     runtimeContext: RuntimeContext;
   }): Promise<StepResult<any>> {
-<<<<<<< HEAD
     await emitter.emit('watch', {
       type: 'watch',
       payload: {
@@ -305,7 +245,8 @@
         },
       },
       eventTimestamp: Date.now(),
-=======
+    });
+
     const _runStep = (step: NewStep<any, any, any, any>, spanName: string, attributes?: Record<string, string>) => {
       return async (data: any) => {
         const telemetry = this.mastra?.getTelemetry();
@@ -326,7 +267,6 @@
     const runStep = _runStep(step, `workflow.${workflowId}.step.${step.id}`, {
       componentName: workflowId,
       runId,
->>>>>>> c7f7b547
     });
 
     let execResults: any;
