--- conflicted
+++ resolved
@@ -1,7 +1,5 @@
-<<<<<<< HEAD
 import type { ModelMessage, Schema, StopCondition } from 'ai';
 import { generateObject, generateText, jsonSchema, stepCountIs, Output, streamObject, streamText } from 'ai';
-=======
 import {
   AnthropicSchemaCompatLayer,
   applyCompatLayer,
@@ -11,9 +9,6 @@
   OpenAIReasoningSchemaCompatLayer,
   OpenAISchemaCompatLayer,
 } from '@mastra/schema-compat';
-import type { CoreMessage, LanguageModel, Schema } from 'ai';
-import { generateObject, generateText, jsonSchema, Output, streamObject, streamText } from 'ai';
->>>>>>> de1d67f0
 import type { JSONSchema7 } from 'json-schema';
 import type { ZodSchema } from 'zod';
 import { z } from 'zod';
@@ -82,7 +77,6 @@
     return this.#model;
   }
 
-<<<<<<< HEAD
   // AI SDK v5 removed maxSteps and replaced with stopWhen: stepCountIs(number)
   // This method allows us to keep using maxSteps for now.
   private getStopWhen(args: StopConditionArgs): StopCondition<any> | StopCondition<any>[] | undefined {
@@ -91,7 +85,8 @@
       return stepCountIs(args.maxSteps);
     }
     return stepCountIs(5); // our previous default maxSteps
-=======
+  }
+
   private _applySchemaCompat(schema: ZodSchema | JSONSchema7): Schema {
     const model = this.#model;
 
@@ -113,7 +108,6 @@
       compatLayers: schemaCompatLayers,
       mode: 'aiSdkSchema',
     });
->>>>>>> de1d67f0
   }
 
   async __text<Z extends ZodSchema | JSONSchema7 | undefined>({
@@ -222,19 +216,13 @@
 
     this.logger.debug(`[LLM] - Generating a text object`, { runId });
 
-<<<<<<< HEAD
-    let schema: z.ZodType<T> | Schema<T>;
-    let output = 'object';
-
-    if (typeof (structuredOutput as any).parse === 'function') {
-      schema = structuredOutput as z.ZodType<T>;
-      if (schema instanceof z.ZodArray) {
-        output = 'array';
-        schema = schema._def.type as z.ZodType<T>;
-      }
-    } else {
-      schema = jsonSchema(structuredOutput as JSONSchema7) as Schema<T>;
-    }
+    let output: any = 'object';
+    if (structuredOutput instanceof z.ZodArray) {
+      output = 'array';
+      structuredOutput = structuredOutput._def.type;
+    }
+
+    const processedSchema = this._applySchemaCompat(structuredOutput!);
 
     return await generateObject<any, any, any>({
       ...rest,
@@ -242,53 +230,7 @@
       model,
       messages,
       output,
-      schema,
-=======
-    const argsForExecute = {
-      model,
-      temperature,
-      tools: {
-        ...tools,
-      },
-      maxSteps,
-      toolChoice,
-      onStepFinish: async (props: any) => {
-        await onStepFinish?.(props);
-
-        this.logger.debug('[LLM] - Step Change:', {
-          text: props?.text,
-          toolCalls: props?.toolCalls,
-          toolResults: props?.toolResults,
-          finishReason: props?.finishReason,
-          usage: props?.usage,
-          runId,
-        });
-
-        if (
-          props?.response?.headers?.['x-ratelimit-remaining-tokens'] &&
-          parseInt(props?.response?.headers?.['x-ratelimit-remaining-tokens'], 10) < 2000
-        ) {
-          this.logger.warn('Rate limit approaching, waiting 10 seconds', { runId });
-          await delay(10 * 1000);
-        }
-      },
-      ...rest,
-    };
-
-    let output: any = 'object';
-    if (structuredOutput instanceof z.ZodArray) {
-      output = 'array';
-      structuredOutput = structuredOutput._def.type;
-    }
-
-    const processedSchema = this._applySchemaCompat(structuredOutput!);
-
-    return await generateObject({
-      messages,
-      ...argsForExecute,
-      output,
       schema: processedSchema as Schema<T>,
->>>>>>> de1d67f0
       experimental_telemetry: {
         ...this.experimental_telemetry,
         ...telemetry,
@@ -419,18 +361,13 @@
       messages,
     });
 
-    let schema: z.ZodType<T> | Schema<T>;
-    let output = 'object';
-
-    if (typeof (structuredOutput as any).parse === 'function') {
-      schema = structuredOutput as z.ZodType<T>;
-      if (schema instanceof z.ZodArray) {
-        output = 'array';
-        schema = schema._def.type as z.ZodType<T>;
-      }
-    } else {
-      schema = jsonSchema(structuredOutput as JSONSchema7) as Schema<T>;
-    }
+    let output: any = 'object';
+    if (structuredOutput instanceof z.ZodArray) {
+      output = 'array';
+      structuredOutput = structuredOutput._def.type;
+    }
+
+    const processedSchema = this._applySchemaCompat(structuredOutput!);
 
     return streamObject<any, any, any>({
       ...rest,
@@ -450,28 +387,9 @@
           resourceId,
         });
       },
-<<<<<<< HEAD
       model,
-      output: output as any,
-      schema,
-=======
-      ...rest,
-    };
-
-    let output: any = 'object';
-    if (structuredOutput instanceof z.ZodArray) {
-      output = 'array';
-      structuredOutput = structuredOutput._def.type;
-    }
-
-    const processedSchema = this._applySchemaCompat(structuredOutput!);
-
-    return streamObject({
-      messages,
-      ...argsForExecute,
       output,
       schema: processedSchema as Schema<T>,
->>>>>>> de1d67f0
       experimental_telemetry: {
         ...this.experimental_telemetry,
         ...telemetry,
