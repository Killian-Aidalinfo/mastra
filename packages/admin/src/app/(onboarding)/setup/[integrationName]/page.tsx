import { IntegrationCredentialType } from '@arkw/core';
import React from 'react';

import Image from 'next/image';
import Link from 'next/link';

import { capitalizeFirstLetter } from '@/lib/string';

import { getCredentialAction } from '@/app/(dashboard)/integrations/actions';
import { Icon } from '@/app/components/icon';
import { IntegrationSetupForm } from '@/domains/integrations/components/integration-setup-form';
import { getIntegrations } from '@/domains/integrations/utils';

const SetupIntegration = async ({ params }: { params: { integrationName: string } }) => {
  const integrations = await getIntegrations();
  const integration = integrations.find(i => i.name.toLowerCase() === params.integrationName.toLowerCase());
  const integrationName = capitalizeFirstLetter(params.integrationName);
<<<<<<< HEAD
  // const authType = integration?.authType;
  const authType = IntegrationCredentialType.OAUTH;
=======
  const authType = integration?.authType;
>>>>>>> cf7c2e94
  const credential = await getCredentialAction({ integrationName: params.integrationName });

  return (
    <div className="h-[600px] flex w-[800px]">
      <div className="p-11 bg-[#D9D9D9]/[0.02] h-full flex flex-col justify-between max-w-[360px]">
        <div>
          <Link className="text-[#5699A8] flex gap-1.5 text-xs" href="/setup">
            <Icon className="-rotate-90" name="arrow-up" width={12} height={12} />
            <span>Back</span>
          </Link>
          <h3 className="text-[22px] mt-2 font-medium font-tasa">{integrationName} set-up</h3>

          <p className="mt-3 text-[#A6A6A6] text-[13px]">
            Supply the necessary information to connect to {capitalizeFirstLetter(params.integrationName)}.
          </p>
        </div>
      </div>
      <div className="flex-1 h-full p-11 relative bg-arkw-bg-2 rounded-r-[4px]">
        <div className="flex mb-11 items-center justify-between">
          <div className="flex gap-3 items-center">
            <div className="w-[50px] h-[50px] rounded-[6px] bg-white/[0.07] flex items-center justify-center">
              <Image src={integration?.logoUrl || ''} alt={integrationName} width={40} height={40} />
            </div>
            <div className="font-medium">
              <h3 className="text-[#E6E6E6]">{integrationName}</h3>
<<<<<<< HEAD
              <p className="text-arkw-el-3">{authType === 'OAUTH' ? 'Set-up' : 'Auth Type Basic'}</p>
=======
              <p className="text-arkw-el-3">
                {authType === IntegrationCredentialType.OAUTH ? 'Set-up' : 'Auth Type Basic'}
              </p>
>>>>>>> cf7c2e94
            </div>
          </div>

          {/* <button className='text-arkw-el-3'>
            <Icon name="documentation" width={14} height={14} />
          </button> */}
        </div>
        <IntegrationSetupForm integrationName={params.integrationName} credential={credential} />
      </div>
    </div>
  );
};

export default SetupIntegration;<|MERGE_RESOLUTION|>--- conflicted
+++ resolved
@@ -15,12 +15,7 @@
   const integrations = await getIntegrations();
   const integration = integrations.find(i => i.name.toLowerCase() === params.integrationName.toLowerCase());
   const integrationName = capitalizeFirstLetter(params.integrationName);
-<<<<<<< HEAD
-  // const authType = integration?.authType;
-  const authType = IntegrationCredentialType.OAUTH;
-=======
   const authType = integration?.authType;
->>>>>>> cf7c2e94
   const credential = await getCredentialAction({ integrationName: params.integrationName });
 
   return (
@@ -46,13 +41,9 @@
             </div>
             <div className="font-medium">
               <h3 className="text-[#E6E6E6]">{integrationName}</h3>
-<<<<<<< HEAD
-              <p className="text-arkw-el-3">{authType === 'OAUTH' ? 'Set-up' : 'Auth Type Basic'}</p>
-=======
               <p className="text-arkw-el-3">
                 {authType === IntegrationCredentialType.OAUTH ? 'Set-up' : 'Auth Type Basic'}
               </p>
->>>>>>> cf7c2e94
             </div>
           </div>
 
