--- conflicted
+++ resolved
@@ -22,11 +22,8 @@
   | 'search'
   | 'text'
   | 'trash'
-<<<<<<< HEAD
   | 'unplug'
-  | 'workflow';
-=======
+  | 'workflow'
   | 'warning-square'
   | 'workflow'
-  | 'zoom-in';
->>>>>>> 6adf714a
+  | 'zoom-in';