import { IntegrationFieldTypeEnum } from '@mastra/core';
<<<<<<< HEAD
import { GoogleIntegration } from '@mastra/google';
=======
import { SlackIntegration } from '@mastra/slack';
>>>>>>> 97356503
import { createId } from '@paralleldrive/cuid2';
import { z } from 'zod';

import { extractSchemaOptions } from '@/domains/workflows/utils';

enum Status {
  ACTIVE = 'ACTIVE',
  ARCHIVED = 'ARCHIVED',
}

const ObjectCategoryEnum = {
  people: 'people',
  companies: 'companies',
  deals: 'deals',
} as const;

const CREATE_NOTE_SCHEMA = z.object({
  title: z.string().trim().min(1, 'Required'),
  description: z.string().optional().describe(`type::${IntegrationFieldTypeEnum.LONG_TEXT}`),
  publicId: z
    .string()
    .optional()
    .default(() => `kn_${createId()}`)
    .transform(v => `kn_${createId()}`),
});

const CREATE_NOTE_OUTPUT_SCHEMA = z.object({
  id: z.string(),
  title: z.string(),
  description: z.string().optional().describe(`type::${IntegrationFieldTypeEnum.LONG_TEXT}`),
  publicId: z.string(),
  status: z.nativeEnum(Status),
});

const CREATE_TASK_OUTPUT_SCHEMA = z.object({
  id: z.string(),
  name: z.string(),
  description: z.string().describe(`type::${IntegrationFieldTypeEnum.LONG_TEXT}`),
  isCompleted: z.boolean(),
  status: z.nativeEnum(Status),
  dueDate: z.string().datetime(),
});

const CREATE_TASK_SCHEMA = z.object({
  name: z.string().trim().min(1, 'Required'),
  description: z.string().optional().describe(`type::${IntegrationFieldTypeEnum.LONG_TEXT}`),
  dueDate: z.string().datetime().optional(),
});

const SEND_MESSAGE_SCHEMA = z.object({
  to: z.array(z.string()).describe(`type::${IntegrationFieldTypeEnum.CREATABLE_SELECT}`),
  message: z.string().trim().min(1, 'Required').describe(`type::${IntegrationFieldTypeEnum.LONG_TEXT}`),
});

const SEND_MESSAGE_OUTPUT_SCHEMA = z.object({
  to: z.array(z.string()).describe(`type::${IntegrationFieldTypeEnum.CREATABLE_SELECT}`),
  message: z.string().trim().min(1, 'Required').describe(`type::${IntegrationFieldTypeEnum.LONG_TEXT}`),
  date: z.string().datetime(),
});

const BASE_RECORD_SCHEMA = z.object({
  entityType: z.enum([ObjectCategoryEnum.people, ObjectCategoryEnum.companies, ObjectCategoryEnum.deals]),
});

const RECORD_SCHEMA = z.discriminatedUnion('entityType', [
  z.object({
    entityType: z.literal(ObjectCategoryEnum.companies),
    data: z.object({
      name: z.string().trim().min(1, 'Required'),
    }),
  }),
  z.object({
    entityType: z.literal(ObjectCategoryEnum.deals),
    data: z.object({
      name: z.string().trim().min(1, 'Required'),
      amount: z.coerce.number(),
      closeDate: z.string().datetime(),
      pipeline: z.string().trim().min(1, 'Required'),
      pipelineStage: z.string().trim().min(1, 'Required'),
    }),
  }),
  z.object({
    entityType: z.literal(ObjectCategoryEnum.people),
    data: z.object({
      firstName: z.string().trim().min(1, 'Required'),
      lastName: z.string().trim().min(1, 'Required'),
      email: z.string().email(),
    }),
  }),
]);

export const dbUrl = process.env.DB_URL;
export const redirectHost = process.env.APP_URL;

if (!dbUrl || !redirectHost) {
  throw new Error('Missing required environment variables');
}

//Custom redirect URI for slack local development
export const SLACK_REDIRECT_URI = `https://redirectmeto.com/${new URL(
  `/api/mastra/connect/callback`,
  redirectHost,
).toString()}`;

// THIS IS YOUR PROJECTS CONFIG
export const config = {
  name: 'admin',

  integrations: [
<<<<<<< HEAD
    new GoogleIntegration({
=======
    new SlackIntegration({
>>>>>>> 97356503
      config: {
        CLIENT_ID: process.env.SLACK_CLIENT_ID!,
        CLIENT_SECRET: process.env.SLACK_CLIENT_SECRET!,
        SCOPES: ['channels:join', 'channels:manage', 'chat:write'],
        REDIRECT_URI: SLACK_REDIRECT_URI,
      },
    }),
  ],
  db: {
    provider: 'postgres',
    uri: dbUrl,
  },
  workflows: {
    blueprintDirPath: '/mock-data/blueprints',
    //system => referring to user's app
    systemApis: [
      {
        type: 'CREATE_NOTE',
        label: 'Create Note',
        icon: {
          alt: 'Create Note',
          icon: 'plus-icon',
        },
        category: 'NOTE',
        description: 'Create a new note',
        schema: CREATE_NOTE_SCHEMA,
        async getSchemaOptions() {
          const options = extractSchemaOptions({ schema: CREATE_NOTE_SCHEMA });
          return options;
        },
        outputSchema: CREATE_NOTE_OUTPUT_SCHEMA,
        executor: async () => {
          console.log('I created system notes');
        },
      },
      {
        type: 'CREATE_TASK',
        label: 'Create Task',
        icon: {
          alt: 'Create Task',
          icon: 'plus-icon',
        },
        category: 'TASK',
        description: 'Create a new task',
        schema: CREATE_TASK_SCHEMA,
        async getSchemaOptions() {
          const options = extractSchemaOptions({ schema: CREATE_TASK_SCHEMA });
          return options;
        },
        outputSchema: CREATE_TASK_OUTPUT_SCHEMA,
        executor: async () => {
          console.log('I created system tasks');
        },
      },
      {
        type: 'SEND_MESSAGE',
        label: 'Send Message',
        icon: {
          alt: 'Send Message',
          icon: 'plus-icon',
        },
        category: 'MESSAGE',
        description: 'Send a new message',
        schema: SEND_MESSAGE_SCHEMA,
        async getSchemaOptions() {
          const options = extractSchemaOptions({
            schema: SEND_MESSAGE_SCHEMA,
            dataCtx: {
              to: {
                options: [
                  { label: 'a1@mail.com', value: 'a1@mail.com' },
                  { label: 'a2@mail.com', value: 'a2@mail.com' },
                  { label: 'a3@mail.com', value: 'a3@mail.com' },
                  { label: 'a4@mail.com', value: 'a4@mail.com' },
                ],
              },
            },
          });
          return options;
        },
        outputSchema: SEND_MESSAGE_OUTPUT_SCHEMA,
        executor: async () => {
          console.log('I sent a message');
        },
      },
    ],
    //system => referring to user's app
    systemEvents: {
      RECORD_CREATED: {
        schema: BASE_RECORD_SCHEMA,
        label: 'Record Created',
        description: 'Triggered when a record is created',
        async getSchemaOptions() {
          const options = extractSchemaOptions({ schema: BASE_RECORD_SCHEMA });
          return options;
        },
      },
      RECORD_UPDATED: {
        schema: BASE_RECORD_SCHEMA,
        label: 'Record Updated',
        description: 'Triggered when a record is updated',
        async getSchemaOptions() {
          const options = extractSchemaOptions({ schema: BASE_RECORD_SCHEMA });
          return options;
        },
      },
      RECORD_DELETED: {
        schema: BASE_RECORD_SCHEMA,
        label: 'Record Deleted',
        description: 'Triggered when a record is deleted',
        async getSchemaOptions() {
          const options = extractSchemaOptions({ schema: BASE_RECORD_SCHEMA });
          return options;
        },
      },
    },
  },
  agents: {
    vectorProviders: [],
  },
  systemHostURL: process.env.APP_URL!,
  routeRegistrationPath: '/api/mastra',
};<|MERGE_RESOLUTION|>--- conflicted
+++ resolved
@@ -1,9 +1,5 @@
 import { IntegrationFieldTypeEnum } from '@mastra/core';
-<<<<<<< HEAD
-import { GoogleIntegration } from '@mastra/google';
-=======
 import { SlackIntegration } from '@mastra/slack';
->>>>>>> 97356503
 import { createId } from '@paralleldrive/cuid2';
 import { z } from 'zod';
 
@@ -113,11 +109,7 @@
   name: 'admin',
 
   integrations: [
-<<<<<<< HEAD
-    new GoogleIntegration({
-=======
     new SlackIntegration({
->>>>>>> 97356503
       config: {
         CLIENT_ID: process.env.SLACK_CLIENT_ID!,
         CLIENT_SECRET: process.env.SLACK_CLIENT_SECRET!,
