import * as parser from '@babel/parser';
import traverse from '@babel/traverse';
import { execa } from 'execa';
import fs from 'fs';
import path from 'path';
import { parse } from 'yaml';

import omit from 'lodash/omit';

import {
  createPackageJson,
  createSvgTransformer,
  createTsConfig,
  createDtsConfig,
  generateIntegration,
  createIntegrationTest,
  createIntegrationJestConfig,
} from './template';

function transformName(name: string) {
  return name
    .split(/[-_]/)
    .map(word => word.charAt(0).toUpperCase() + word.slice(1).toLowerCase())
    .join('_');
}

function bootstrapDir(name: string) {
  const modulePath = path.join(process.cwd(), 'packages', name);

  // dir
  if (!fs.existsSync(modulePath)) {
    fs.mkdirSync(modulePath);
  }

  // write package.json
  const pkgJsonPath = path.join(modulePath, 'package.json');
  const pkgJsonDetails = createPackageJson(name);
  fs.writeFileSync(pkgJsonPath, JSON.stringify(pkgJsonDetails, null, 2));

  // write tsconfig
  const tsConfigPath = path.join(modulePath, 'tsconfig.json');
  fs.writeFileSync(tsConfigPath, JSON.stringify(createTsConfig(), null, 2));

  // dts.config.ts
  const dtsConfigPath = path.join(modulePath, 'dts.config.ts');
  fs.writeFileSync(dtsConfigPath, createDtsConfig());

  const srcPath = path.join(modulePath, 'src');

  if (!fs.existsSync(srcPath)) {
    fs.mkdirSync(srcPath);
  }

  return { modulePath, srcPath };
}

function generateOpenApiDocs(srcPath: string) {
  const apis = fs.readFileSync(path.join(srcPath, '/client/services.gen.ts'), 'utf8');

  const commentsMap: {
    [key: string]: {
      comment: string;
      doc: string;
    };
  } = {};

  const ast = parser.parse(apis, {
    sourceType: 'module',
    plugins: ['typescript'],
    attachComment: true,
  });

  const extractComment = (path: any, functionName: any) => {
    if (path.node.leadingComments) {
      const comment = path.node.leadingComments[0].value.split('\n')[1].replace(/\*/g, '').trim();
      const doc = path.node.leadingComments?.map((comment: any) => comment.value.replace(/\*/g, '').trim()).join('\n');
      commentsMap[functionName] = { comment, doc };
    }
  };

  traverse(ast, {
    ExportNamedDeclaration: path => {
      const declaration = path.node.declaration;

      if (declaration && declaration.type === 'VariableDeclaration') {
        declaration.declarations.forEach(variableDeclarator => {
          if (variableDeclarator.init && variableDeclarator.init.type === 'ArrowFunctionExpression') {
            const functionName =
              (variableDeclarator as any).id.name ||
              (variableDeclarator as any).id.property.name ||
              (variableDeclarator as any).id.property.name;
            extractComment(path, functionName);
          }
        });
      }
    },
  });

  const content = `export const comments = ${JSON.stringify(commentsMap, null, 2)}`;
  fs.writeFileSync(path.join(srcPath, '/client/service-comments.ts'), content);
}

async function getOpenApiSpecFromText({ srcPath, text, openapiSpec }: { openapiSpec: string, srcPath: string; text: string }) {
  const content = parse(text);
  const relativeSrcPath = path.relative(process.cwd(), srcPath);

  const trimmedSpec = omit(content, ['info', 'tags', 'x-maturity']);

  await execa('npx', [
    '@hey-api/openapi-ts',
    '-i',
    openapiSpec,
    '-o',
    path.join(relativeSrcPath, 'client'),
    '-c',
    '@hey-api/client-fetch',
  ]);

  generateOpenApiDocs(srcPath);

  // TODO: We are manually generating the zod schema for now until
  // we can clean up the generated code programmatically

  // const p = execa('pnpm', [
  //   'ts-to-zod',
  //   path.join(relativeSrcPath, 'client', 'types.gen.ts'),
  //   path.join(relativeSrcPath, 'client', 'zodSchema.ts'),
  // ]);

  // p.stdout?.pipe(process.stdout);

  return trimmedSpec
}

async function getOpenApiSpec({ openapiSpec, srcPath }: { srcPath: string; openapiSpec: string }) {
  const openapispecRes = await fetch(openapiSpec);
  const openapiSpecTest = await openapispecRes.text();
  let spec;
  if (openapiSpec.endsWith('.yaml')) {
    spec = parse(openapiSpecTest);
  } else {
    spec = JSON.parse(openapiSpecTest);
  }

  return getOpenApiSpecFromText({ srcPath, text: spec, openapiSpec });
}

function bootstrapAssetsDir(srcPath: string) {
  const eventsPath = path.join(srcPath, 'assets');

  if (!fs.existsSync(eventsPath)) {
    fs.mkdirSync(eventsPath);
  }

  return eventsPath;
}

async function writeAssets({ name, srcPath, logoDomain }: { name: string; srcPath: string; logoDomain?: string }) {
  const assetsPath = bootstrapAssetsDir(srcPath);

  const dummyAsset = `
<svg version="1.1" id="Capa_1" xmlns="http://www.w3.org/2000/svg" xmlns:xlink="http://www.w3.org/1999/xlink"
	 viewBox="0 0 297.5 297.5" xml:space="preserve">
<g id="XMLID_40_">
	<g>
		<path style="fill:#ACBFC7;" d="M277.71,158.52v85.7H19.79v-85.7h6.53v40.54c0,16.98,13.81,30.78,30.78,30.78
			s30.78-13.8,30.78-30.78v-40.54h30.09v40.54c0,16.98,13.81,30.78,30.78,30.78c16.98,0,30.78-13.8,30.78-30.78v-40.54h30.1v40.54
			c0,16.98,13.8,30.78,30.78,30.78c16.97,0,30.78-13.8,30.78-30.78v-40.54H277.71z"/>
		<rect x="218.66" y="53.28" style="fill:#CDD9DD;" width="43.49" height="10.53"/>
		<rect x="229.17" y="83.35" style="fill:#CDD9DD;" width="22.48" height="23.92"/>
		<rect x="137.51" y="83.35" style="fill:#CDD9DD;" width="22.48" height="23.92"/>
		<rect x="127.01" y="53.28" style="fill:#CDD9DD;" width="43.49" height="10.53"/>
		<rect x="35.35" y="53.28" style="fill:#CDD9DD;" width="43.49" height="10.53"/>
		<rect x="45.86" y="83.35" style="fill:#CDD9DD;" width="22.48" height="23.92"/>
		<path style="fill:#FF4855;" d="M251.65,126.81v72.25c0,6.2-5.05,11.24-11.24,11.24c-6.2,0-11.24-5.04-11.24-11.24v-72.25H251.65z"
			/>
		<path style="fill:#D61616;" d="M68.34,126.81v72.25c0,6.2-5.04,11.24-11.24,11.24s-11.24-5.04-11.24-11.24v-72.25H68.34z"/>
		<path style="fill:#FFD63F;" d="M159.99,126.81v72.25c0,6.2-5.04,11.24-11.24,11.24s-11.24-5.04-11.24-11.24v-72.25H159.99z"/>
		<path d="M297.25,148.75v105.24c0,5.4-4.37,9.77-9.77,9.77H10.02c-5.39,0-9.77-4.37-9.77-9.77V148.75c0-5.4,4.38-9.77,9.77-9.77
			h16.3V83.35h-0.74c-5.39,0-9.77-4.38-9.77-9.77V43.51c0-5.4,4.38-9.77,9.77-9.77h63.03c5.4,0,9.77,4.37,9.77,9.77v30.07
			c0,5.39-4.37,9.77-9.77,9.77h-0.73v55.63h30.09V83.35h-0.73c-5.4,0-9.77-4.38-9.77-9.77V43.51c0-5.4,4.37-9.77,9.77-9.77h63.03
			c5.39,0,9.77,4.37,9.77,9.77v30.07c0,5.39-4.38,9.77-9.77,9.77h-0.74v55.63h30.1V83.35h-0.74c-5.39,0-9.77-4.38-9.77-9.77V43.51
			c0-5.4,4.38-9.77,9.77-9.77h63.03c5.4,0,9.77,4.37,9.77,9.77v30.07c0,5.39-4.37,9.77-9.77,9.77h-0.73v55.63h16.29
			C292.88,138.98,297.25,143.35,297.25,148.75z M277.71,244.22v-85.7h-6.52v40.54c0,16.98-13.81,30.78-30.78,30.78
			c-16.98,0-30.78-13.8-30.78-30.78v-40.54h-30.1v40.54c0,16.98-13.8,30.78-30.78,30.78c-16.97,0-30.78-13.8-30.78-30.78v-40.54
			H87.88v40.54c0,16.98-13.81,30.78-30.78,30.78s-30.78-13.8-30.78-30.78v-40.54h-6.53v85.7H277.71z M262.15,63.81V53.28h-43.49
			v10.53H262.15z M251.65,199.06v-72.25h-22.48v72.25c0,6.2,5.04,11.24,11.24,11.24C246.6,210.3,251.65,205.26,251.65,199.06z
			 M251.65,107.27V83.35h-22.48v23.92H251.65z M170.5,63.81V53.28h-43.49v10.53H170.5z M159.99,199.06v-72.25h-22.48v72.25
			c0,6.2,5.04,11.24,11.24,11.24S159.99,205.26,159.99,199.06z M159.99,107.27V83.35h-22.48v23.92H159.99z M78.84,63.81V53.28H35.35
			v10.53H78.84z M68.34,199.06v-72.25H45.86v72.25c0,6.2,5.04,11.24,11.24,11.24S68.34,205.26,68.34,199.06z M68.34,107.27V83.35
			H45.86v23.92H68.34z"/>
	</g>
	<g>
	</g>
</g>
</svg>
    `;

  let asset: string | Buffer = dummyAsset;
  let logoFormat = 'svg';

  if (logoDomain) {
    const url = `https://img.logo.dev/${logoDomain}?token=${process.env.LOGO_API_KEY}&format=png`;
    const realAssetResponse = await fetch(url);

    if (realAssetResponse.ok) {
      const arrayBuffer = await realAssetResponse.arrayBuffer();
      asset = Buffer.from(arrayBuffer);
      logoFormat = 'png';
    } else {
      console.error(`Failed to fetch logo for ${logoDomain}`, { realAssetResponse });
    }
  }

  fs.writeFileSync(path.join(assetsPath, `${name}.${logoFormat}`), asset);
  return { logoFormat };
}

function runFormatter() {
  const p = execa('pnpm', ['prettier:format', '--cache']);
  p.stdout?.pipe(process.stdout);
}

export type IntegrationCategories =
  | 'accounting'
  | 'ai'
  | 'automation'
  | 'crm'
  | 'hr'
  | 'benefits'
  | 'health'
  | 'wellness'
  | 'ticketing'
  | 'support'
  | 'ats'
  | 'hiring'
  | 'storage'
  | 'social_media'
  | 'communications'
  | 'spreadsheet'
  | 'marketing'
  | 'music'
  | 'productivity'
  | 'dev-tools';

export interface Source {
  name: string;
  logoDomain?: string;
  authType: 'API_KEY' | 'OAUTH';
  openapiSpec: string;
  tokenUrl?: string;
  serverUrl?: string;
  authorizationUrl?: string;
  apiKeys?: string[];
  configKeys?: string[];
  idKey?: string;
  fallbackIdKey?: string;
  configIdKey?: string;
  authorization?:
  | {
    type: 'Basic';
    usernameKey: string;
    passwordKey?: string;
  }
  | {
    type: 'Custom_Header';
    headers: {
      key: string;
      value: string;
    }[];
  }
  | { type: 'Bearer'; tokenKey: string };
  categories?: IntegrationCategories[];
  description?: string;
}

export async function generateFromFile(source: { name: string; authType: 'API_KEY' | 'OAUTH' }) {
  const preName = source.name?.split('-')?.[0];
  const name = transformName(preName);
  console.log(name);

  const { modulePath, srcPath } = bootstrapDir(name.toLowerCase());

  const openapiFile = path.join(modulePath, 'openapi.yaml')
  const openapiString = fs.readFileSync(path.join(modulePath, 'openapi.yaml'), 'utf8');

<<<<<<< HEAD

  const spec = await getOpenApiSpecFromText({ srcPath, openapiSpec: openapiFile, text: openapiString });

  const integration = generateIntegration({
    name,
    logoFormat: 'svg',
    authType: source.authType,
    apiEndpoint: spec.servers?.[0]?.url,
    // server: source.serverUrl,
    // scopes,
    // categories: source?.categories,
    // description: source?.description,
  });

  const indexPath = path.join(srcPath, 'index.ts');
  fs.writeFileSync(indexPath, integration);


  const p = execa('pnpm', ['prettier', modulePath, '--cache']);
  p.stdout?.pipe(process.stdout);

=======
  console.log(openapiString);
>>>>>>> 3c231d5d
}

export async function generate(source: Source) {
  const name = transformName(source.name);
  console.log(name);

  const openapiSpec = source.openapiSpec;

  let authEndpoint;
  let tokenEndpoint;

  switch (source.authType) {
    case 'API_KEY': {
      break;
    }

    case 'OAUTH': {
      const authorization_url = source.authorizationUrl;
      const token_url = source.tokenUrl;

      if (!authorization_url || !token_url) {
        console.error(`Skipping ${name} because it does not have an authorization URL or token URL`);
        return;
      }

      authEndpoint = authorization_url;
      tokenEndpoint = token_url;

      break;
    }

    default: {
      throw new Error('Invalid auth type');
    }
  }

  const { modulePath, srcPath } = bootstrapDir(name.toLowerCase());

  const spec = await getOpenApiSpec({ srcPath, openapiSpec });
  const securitySchemes = spec.components?.securitySchemes || {};
  const oauth2Key = Object.keys(securitySchemes).find(key => key.toLowerCase().includes('oauth')) || '';
  const slackKey = 'slackAuth';

  const scopes = (securitySchemes[oauth2Key]?.flows?.implicit?.scopes ||
    securitySchemes[oauth2Key || slackKey]?.flows?.authorizationCode?.scopes) as Record<string, string> | undefined;

  const { logoFormat } = await writeAssets({ srcPath, name: name.toLowerCase(), logoDomain: source.logoDomain });

  const integration = generateIntegration({
    name,
    authType: source.authType,
    apiKeys: source.apiKeys,
    logoFormat,
    configKeys: source?.configKeys,
    apiEndpoint: source.serverUrl || spec.servers?.[0]?.url,
    authorization: source.authorization,
    authEndpoint,
    tokenEndpoint,
    server: source.serverUrl,
    scopes,
    categories: source?.categories,
    description: source?.description,
  });

  const indexPath = path.join(srcPath, 'index.ts');
  fs.writeFileSync(indexPath, integration);

  // Write the test file
  fs.writeFileSync(
    path.join(srcPath, `${name}.test.ts`),
    createIntegrationTest({
      name: name.toLowerCase(),
      sentenceCasedName: name,
      configKeys: source?.configKeys,
      apiKeys: source?.apiKeys,
      authType: source.authType,
    }),
  );

  // Write test env file
  fs.writeFileSync(
    path.join(modulePath, '.env'),
    `
    CLIENT_ID=CLIENT_ID
    CLIENT_ID=CLIENT_ID
    DB_URL='postgresql://postgres:postgres@localhost:5432/mastra?schema=mastra'
    ${(source?.configKeys || [])?.map(key => `${key}=${key}`).join('\n')}
    ${(source?.apiKeys || [])?.map(key => `${key}=${key}`).join('\n')}
  `,
  );

  // Write jest config
  fs.writeFileSync(
    path.join(modulePath, 'jest.config.js'),
    createIntegrationJestConfig({
      modulePath,
    }),
  );

  // Write jest svg transformers
  fs.writeFileSync(
    path.join(modulePath, 'svgTransform.js'),
    createSvgTransformer({
      modulePath,
    }),
  );

  await runFormatter();
}<|MERGE_RESOLUTION|>--- conflicted
+++ resolved
@@ -284,8 +284,6 @@
   const openapiFile = path.join(modulePath, 'openapi.yaml')
   const openapiString = fs.readFileSync(path.join(modulePath, 'openapi.yaml'), 'utf8');
 
-<<<<<<< HEAD
-
   const spec = await getOpenApiSpecFromText({ srcPath, openapiSpec: openapiFile, text: openapiString });
 
   const integration = generateIntegration({
@@ -306,9 +304,6 @@
   const p = execa('pnpm', ['prettier', modulePath, '--cache']);
   p.stdout?.pipe(process.stdout);
 
-=======
-  console.log(openapiString);
->>>>>>> 3c231d5d
 }
 
 export async function generate(source: Source) {
