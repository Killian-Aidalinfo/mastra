# Workflows

## Blueprints

Mastra workflows combine a visual editor that modify configuration object that you commit to your repository.

A workflow is defined by a JSON object with the following structure:

| Field     | Type   | Description                                                   |
| --------- | ------ | ------------------------------------------------------------- |
| title     | string | The name of the workflow                                      |
| status    | string | The current status of the workflow (e.g., "PUBLISHED")        |
| createdAt | string | ISO 8601 timestamp of when the workflow was created           |
| id        | string | Unique identifier for the workflow                            |
| updatedAt | string | ISO 8601 timestamp of when the workflow was last updated      |
| trigger   | object | Defines the event that initiates the workflow                 |
| actions   | array  | List of actions to be executed when the workflow is triggered |

### Trigger

| Field   | Type   | Description                                                           |
| ------- | ------ | --------------------------------------------------------------------- |
| id      | string | Unique identifier for the trigger                                     |
| type    | string | The type of event that triggers the workflow (e.g., "BUTTON_CLICKED") |
| payload | object | Additional data for the trigger (can be empty)                        |

### Actions

Each action in the `actions` array is an object with the following structure:

| Field      | Type   | Description                                              |
| ---------- | ------ | -------------------------------------------------------- |
| id         | string | Unique identifier for the action                         |
| type       | string | The type of action to be performed (e.g., "CREATE_POST") |
| payload    | object | Data required for the action                             |
| variables  | object | Variables used in the action (can be empty)              |
| subActions | array  | List of actions to be executed after the main action     |

#### Payload (for CREATE_POST action)

<<<<<<< HEAD
| Field              | Type   | Description                                            |
| ------------------ | ------ | ------------------------------------------------------ |
| post               | string | The content of the post to be created                  |
| keplerConnectionId | string | Connection ID for the user or entity creating the post |
=======
| Field             | Type   | Description                                           |
| ----------------- | ------ | ----------------------------------------------------- |
| post              | string | The content of the post to be created                 |
| mastraConnectionId | string | Connection ID for the user or entity creating the post |
>>>>>>> b153529e

### SubActions

SubActions have a similar structure to main actions, with an additional field:

| Field          | Type   | Description             |
| -------------- | ------ | ----------------------- |
| parentActionId | string | ID of the parent action |

#### Payload (for SEND_MESSAGE_TO_CHANNEL action)

<<<<<<< HEAD
| Field              | Type   | Description                                              |
| ------------------ | ------ | -------------------------------------------------------- |
| channelId          | string | ID of the channel to send the message to                 |
| message            | string | Content of the message, can include variables            |
| keplerConnectionId | string | Connection ID for the user or entity sending the message |
=======
| Field             | Type   | Description                                             |
| ----------------- | ------ | ------------------------------------------------------- |
| channelId         | string | ID of the channel to send the message to                |
| message           | string | Content of the message, can include variables           |
| mastraConnectionId | string | Connection ID for the user or entity sending the message |
>>>>>>> b153529e

### Variables

Variables can be used to dynamically insert data into actions. They are defined in the `variables` object of an action:

```json
{
  "variables": {
    "message": {
      "twitterlink": {
        "refBlockId": "parentActionId",
        "path": "resultFieldName"
      }
    }
  }
}
```

- `refBlockId`: ID of the action to reference
- `path`: The field in the referenced action's result to use<|MERGE_RESOLUTION|>--- conflicted
+++ resolved
@@ -38,17 +38,10 @@
 
 #### Payload (for CREATE_POST action)
 
-<<<<<<< HEAD
-| Field              | Type   | Description                                            |
-| ------------------ | ------ | ------------------------------------------------------ |
-| post               | string | The content of the post to be created                  |
-| keplerConnectionId | string | Connection ID for the user or entity creating the post |
-=======
 | Field             | Type   | Description                                           |
 | ----------------- | ------ | ----------------------------------------------------- |
 | post              | string | The content of the post to be created                 |
 | mastraConnectionId | string | Connection ID for the user or entity creating the post |
->>>>>>> b153529e
 
 ### SubActions
 
@@ -60,19 +53,11 @@
 
 #### Payload (for SEND_MESSAGE_TO_CHANNEL action)
 
-<<<<<<< HEAD
-| Field              | Type   | Description                                              |
-| ------------------ | ------ | -------------------------------------------------------- |
-| channelId          | string | ID of the channel to send the message to                 |
-| message            | string | Content of the message, can include variables            |
-| keplerConnectionId | string | Connection ID for the user or entity sending the message |
-=======
 | Field             | Type   | Description                                             |
 | ----------------- | ------ | ------------------------------------------------------- |
 | channelId         | string | ID of the channel to send the message to                |
 | message           | string | Content of the message, can include variables           |
 | mastraConnectionId | string | Connection ID for the user or entity sending the message |
->>>>>>> b153529e
 
 ### Variables
 
